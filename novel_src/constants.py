<<<<<<< HEAD
VERSION = "1.8.4-dev"
=======
VERSION = "1.8.3"
>>>>>>> 47caf250
<|MERGE_RESOLUTION|>--- conflicted
+++ resolved
@@ -1,5 +1 @@
-<<<<<<< HEAD
-VERSION = "1.8.4-dev"
-=======
-VERSION = "1.8.3"
->>>>>>> 47caf250
+VERSION = "1.8.4"